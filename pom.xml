--- conflicted
+++ resolved
@@ -46,17 +46,13 @@
     <dependency>
       <groupId>edu.wisc.library.ocfl</groupId>
       <artifactId>ocfl-java-core</artifactId>
-<<<<<<< HEAD
       <version>0.0.6-SNAPSHOT</version>
-=======
-      <version>0.0.5-SNAPSHOT</version>
       <exclusions>
         <exclusion>
           <groupId>com.github.ben-manes.caffeine</groupId>
           <artifactId>caffeine</artifactId>
         </exclusion>
       </exclusions>
->>>>>>> 41db9fdc
     </dependency>
 
     <dependency>
